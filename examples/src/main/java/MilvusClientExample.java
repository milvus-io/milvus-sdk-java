/*
 * Licensed to the Apache Software Foundation (ASF) under one
 * or more contributor license agreements.  See the NOTICE file
 * distributed with this work for additional information
 * regarding copyright ownership.  The ASF licenses this file
 * to you under the Apache License, Version 2.0 (the
 * "License"); you may not use this file except in compliance
 * with the License.  You may obtain a copy of the License at
 *
 *   http://www.apache.org/licenses/LICENSE-2.0
 *
 * Unless required by applicable law or agreed to in writing,
 * software distributed under the License is distributed on an
 * "AS IS" BASIS, WITHOUT WARRANTIES OR CONDITIONS OF ANY
 * KIND, either express or implied.  See the License for the
 * specific language governing permissions and limitations
 * under the License.
 */

import com.google.common.util.concurrent.ListenableFuture;
import com.google.gson.JsonObject;
import io.milvus.client.*;
import java.util.ArrayList;
import java.util.List;
import java.util.SplittableRandom;
import java.util.concurrent.ExecutionException;
import java.util.stream.Collectors;
import java.util.stream.DoubleStream;

// This is a simple example demonstrating how to use Milvus Java SDK.
// For detailed API document, please refer to
// https://milvus-io.github.io/milvus-sdk-java/javadoc/io/milvus/client/package-summary.html
// You can also find more information on https://milvus.io/
public class MilvusClientExample {

  // Helper function that generates random vectors
<<<<<<< HEAD
  static List<List<Float>> generateVectors(long vectorCount, long dimension) {
    SplittableRandom splitCollectionRandom = new SplittableRandom();
    List<List<Float>> vectors = new ArrayList<>();
    for (long i = 0; i < vectorCount; ++i) {
      splitCollectionRandom = splitCollectionRandom.split();
      DoubleStream doubleStream = splitCollectionRandom.doubles(dimension);
=======
  static List<List<Float>> generateVectors(int vectorCount, int dimension) {
    SplittableRandom splitcollectionRandom = new SplittableRandom();
    List<List<Float>> vectors = new ArrayList<>(vectorCount);
    for (int i = 0; i < vectorCount; ++i) {
      splitcollectionRandom = splitcollectionRandom.split();
      DoubleStream doubleStream = splitcollectionRandom.doubles(dimension);
>>>>>>> 8e5f830a
      List<Float> vector =
          doubleStream.boxed().map(Double::floatValue).collect(Collectors.toList());
      vectors.add(vector);
    }
    return vectors;
  }

  // Helper function that normalizes a vector if you are using Inner Product as your metric type
  static List<Float> normalizeVector(List<Float> vector) {
    float squareSum = vector.stream().map(x -> x * x).reduce((float) 0, Float::sum);
    final float norm = (float) Math.sqrt(squareSum);
    vector = vector.stream().map(x -> x / norm).collect(Collectors.toList());
    return vector;
  }

  public static void main(String[] args) throws InterruptedException, ConnectFailedException {

    // You may need to change the following to the host and port of your Milvus server
    String host = "localhost";
    int port = 19530;
    if (args.length >= 2) {
      host = args[0];
      port = Integer.parseInt(args[1]);
    }

    // Create Milvus client
    MilvusClient client = new MilvusGrpcClient();

    // Connect to Milvus server
    ConnectParam connectParam = new ConnectParam.Builder().withHost(host).withPort(port).build();
    try {
      Response connectResponse = client.connect(connectParam);
    } catch (ConnectFailedException e) {
      System.out.println("Failed to connect to Milvus server: " + e.toString());
      throw e;
    }

    // Create a collection with the following collection mapping
    final String collectionName = "example"; // collection name
    final int dimension = 128; // dimension of each vector
    final int indexFileSize = 1024; // maximum size (in MB) of each index file
    final MetricType metricType = MetricType.IP; // we choose IP (Inner Product) as our metric type
    CollectionMapping collectionMapping =
        new CollectionMapping.Builder(collectionName, dimension)
            .withIndexFileSize(indexFileSize)
            .withMetricType(metricType)
            .build();
    Response createCollectionResponse = client.createCollection(collectionMapping);

    // Check whether the collection exists
    HasCollectionResponse hasCollectionResponse = client.hasCollection(collectionName);

    // Get collection info
    GetCollectionInfoResponse getCollectionInfoResponse = client.getCollectionInfo(collectionName);

    // Insert randomly generated vectors to collection
    final int vectorCount = 100000;
    List<List<Float>> vectors = generateVectors(vectorCount, dimension);
    vectors =
        vectors.stream().map(MilvusClientExample::normalizeVector).collect(Collectors.toList());
    InsertParam insertParam =
        new InsertParam.Builder(collectionName).withFloatVectors(vectors).build();
    InsertResponse insertResponse = client.insert(insertParam);
    // Insert returns a list of vector ids that you will be using (if you did not supply them
    // yourself) to reference the vectors you just inserted
    List<Long> vectorIds = insertResponse.getVectorIds();

    // Flush data in collection
    Response flushResponse = client.flush(collectionName);

    // Get current entity count of collection
    CountEntitiesResponse ountEntitiesResponse = client.countEntities(collectionName);

    // Create index for the collection
    // We choose IVF_SQ8 as our index type here. Refer to IndexType javadoc for a
    // complete explanation of different index types
    final IndexType indexType = IndexType.IVF_SQ8;
    // Each index type has its optional parameters you can set. Refer to the Milvus documentation
    // for how to set the optimal parameters based on your needs.
    JsonObject indexParamsJson = new JsonObject();
    indexParamsJson.addProperty("nlist", 16384);
    Index index =
        new Index.Builder(collectionName, indexType)
            .withParamsInJson(indexParamsJson.toString())
            .build();
    Response createIndexResponse = client.createIndex(index);

    // Get index info for your collection
    GetIndexInfoResponse getIndexInfoResponse = client.getIndexInfo(collectionName);
    System.out.format("Index Info: %s\n", getIndexInfoResponse.getIndex().get().toString());

    // Get collection info
    Response getCollectionStatsResponse = client.getCollectionStats(collectionName);
    if (getCollectionStatsResponse.ok()) {
      // Collection info is sent back with JSON type string
      String jsonString = getCollectionStatsResponse.getMessage();
      System.out.format("Collection Stats: %s\n", jsonString);
    }

    // Check whether a partition exists in collection
    // Obviously we do not have partition "tag" now
    HasPartitionResponse testHasPartition = client.hasPartition(collectionName, "tag");
    if (testHasPartition.ok() && testHasPartition.hasPartition()) {
      throw new AssertionError("Wrong results!");
    }

    // Search vectors
    // Searching the first 5 vectors of the vectors we just inserted
    final int searchBatchSize = 5;
    List<List<Float>> vectorsToSearch = vectors.subList(0, searchBatchSize);
    final long topK = 10;
    // Based on the index you created, the available search parameters will be different. Refer to
    // the Milvus documentation for how to set the optimal parameters based on your needs.
    JsonObject searchParamsJson = new JsonObject();
    searchParamsJson.addProperty("nprobe", 20);
    SearchParam searchParam =
        new SearchParam.Builder(collectionName)
            .withFloatVectors(vectorsToSearch)
            .withTopK(topK)
            .withParamsInJson(searchParamsJson.toString())
            .build();
    SearchResponse searchResponse = client.search(searchParam);
    if (searchResponse.ok()) {
      List<List<SearchResponse.QueryResult>> queryResultsList =
          searchResponse.getQueryResultsList();
      final double epsilon = 0.001;
      for (int i = 0; i < searchBatchSize; i++) {
        // Since we are searching for vector that is already present in the collection,
        // the first result vector should be itself and the distance (inner product) should be
        // very close to 1 (some precision is lost during the process)
        SearchResponse.QueryResult firstQueryResult = queryResultsList.get(i).get(0);
        if (firstQueryResult.getVectorId() != vectorIds.get(i)
            || Math.abs(1 - firstQueryResult.getDistance()) > epsilon) {
          throw new AssertionError("Wrong results!");
        }
      }
    }
    // You can also get result ids and distances separately
    List<List<Long>> resultIds = searchResponse.getResultIdsList();
    List<List<Float>> resultDistances = searchResponse.getResultDistancesList();

    // You can send search request asynchronously, which returns a ListenableFuture object
    ListenableFuture<SearchResponse> searchResponseFuture = client.searchAsync(searchParam);
    try {
      // Get search response immediately. Obviously you will want to do more complicated stuff with
      // ListenableFuture
      searchResponseFuture.get();
    } catch (ExecutionException e) {
      e.printStackTrace();
    }

    // Delete the first 5 vectors you just searched
    Response deleteByIdsResponse =
        client.deleteEntityByID(collectionName, vectorIds.subList(0, searchBatchSize));
    flushResponse = client.flush(collectionName);

    // Try to get the corresponding vector of the first id you just deleted.
    GetEntityByIDResponse getEntityByIDResponse =
        client.getEntityByID(collectionName, vectorIds.subList(0, searchBatchSize));
    // Obviously you won't get anything
    if (!getEntityByIDResponse.getFloatVectors().get(0).isEmpty()) {
      throw new AssertionError("This can never happen!");
    }

    // Compact the collection, erase deleted data from disk and rebuild index in background (if
    // the data size after compaction is still larger than indexFileSize). Data was only
    // soft-deleted until you call compact.
    Response compactResponse = client.compact(collectionName);

    // Drop index for the collection
    Response dropIndexResponse = client.dropIndex(collectionName);

    // Drop collection
    Response dropCollectionResponse = client.dropCollection(collectionName);

    // Disconnect from Milvus server
    try {
      Response disconnectResponse = client.disconnect();
    } catch (InterruptedException e) {
      System.out.println("Failed to disconnect: " + e.toString());
      throw e;
    }
  }
}<|MERGE_RESOLUTION|>--- conflicted
+++ resolved
@@ -34,21 +34,12 @@
 public class MilvusClientExample {
 
   // Helper function that generates random vectors
-<<<<<<< HEAD
-  static List<List<Float>> generateVectors(long vectorCount, long dimension) {
-    SplittableRandom splitCollectionRandom = new SplittableRandom();
-    List<List<Float>> vectors = new ArrayList<>();
-    for (long i = 0; i < vectorCount; ++i) {
-      splitCollectionRandom = splitCollectionRandom.split();
-      DoubleStream doubleStream = splitCollectionRandom.doubles(dimension);
-=======
   static List<List<Float>> generateVectors(int vectorCount, int dimension) {
     SplittableRandom splitcollectionRandom = new SplittableRandom();
     List<List<Float>> vectors = new ArrayList<>(vectorCount);
     for (int i = 0; i < vectorCount; ++i) {
       splitcollectionRandom = splitcollectionRandom.split();
       DoubleStream doubleStream = splitcollectionRandom.doubles(dimension);
->>>>>>> 8e5f830a
       List<Float> vector =
           doubleStream.boxed().map(Double::floatValue).collect(Collectors.toList());
       vectors.add(vector);
@@ -56,7 +47,8 @@
     return vectors;
   }
 
-  // Helper function that normalizes a vector if you are using Inner Product as your metric type
+  // Helper function that normalizes a vector if you are using IP (Inner Product) as your metric
+  // type
   static List<Float> normalizeVector(List<Float> vector) {
     float squareSum = vector.stream().map(x -> x * x).reduce((float) 0, Float::sum);
     final float norm = (float) Math.sqrt(squareSum);

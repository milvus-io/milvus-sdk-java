package io.milvus.client;

import com.google.protobuf.ByteString;
import io.grpc.StatusRuntimeException;
<<<<<<< HEAD
import io.milvus.exception.ParamException;
import io.milvus.grpc.*;
import io.milvus.param.*;
import org.slf4j.Logger;
import org.slf4j.LoggerFactory;

import java.nio.ByteBuffer;
import java.util.*;
import java.util.stream.Collectors;
=======
import io.milvus.grpc.BoolResponse;
import io.milvus.grpc.CollectionSchema;
import io.milvus.grpc.CreateCollectionRequest;
import io.milvus.grpc.CreateIndexRequest;
import io.milvus.grpc.CreatePartitionRequest;
import io.milvus.grpc.DescribeCollectionRequest;
import io.milvus.grpc.DescribeCollectionResponse;
import io.milvus.grpc.DescribeIndexRequest;
import io.milvus.grpc.DescribeIndexResponse;
import io.milvus.grpc.DropCollectionRequest;
import io.milvus.grpc.DropIndexRequest;
import io.milvus.grpc.DropPartitionRequest;
import io.milvus.grpc.ErrorCode;
import io.milvus.grpc.FieldSchema;
import io.milvus.grpc.GetCollectionStatisticsRequest;
import io.milvus.grpc.GetCollectionStatisticsResponse;
import io.milvus.grpc.GetIndexBuildProgressRequest;
import io.milvus.grpc.GetIndexBuildProgressResponse;
import io.milvus.grpc.GetIndexStateRequest;
import io.milvus.grpc.GetIndexStateResponse;
import io.milvus.grpc.GetPartitionStatisticsRequest;
import io.milvus.grpc.GetPartitionStatisticsResponse;
import io.milvus.grpc.HasCollectionRequest;
import io.milvus.grpc.HasPartitionRequest;
import io.milvus.grpc.KeyValuePair;
import io.milvus.grpc.LoadCollectionRequest;
import io.milvus.grpc.LoadPartitionsRequest;
import io.milvus.grpc.MilvusServiceGrpc;
import io.milvus.grpc.ReleaseCollectionRequest;
import io.milvus.grpc.ReleasePartitionsRequest;
import io.milvus.grpc.ShowCollectionsRequest;
import io.milvus.grpc.ShowCollectionsResponse;
import io.milvus.grpc.ShowPartitionsRequest;
import io.milvus.grpc.ShowPartitionsResponse;
import io.milvus.grpc.Status;
import io.milvus.param.R;
import io.milvus.param.RpcStatus;
import io.milvus.param.collection.CreateCollectionParam;
import io.milvus.param.collection.DescribeCollectionParam;
import io.milvus.param.collection.DropCollectionParam;
import io.milvus.param.collection.FieldType;
import io.milvus.param.collection.GetCollectionStatisticsParam;
import io.milvus.param.collection.HasCollectionParam;
import io.milvus.param.collection.LoadCollectionParam;
import io.milvus.param.collection.ReleaseCollectionParam;
import io.milvus.param.collection.ShowCollectionParam;
import io.milvus.param.index.CreateIndexParam;
import io.milvus.param.index.DescribeIndexParam;
import io.milvus.param.index.DropIndexParam;
import io.milvus.param.index.GetIndexBuildProgressParam;
import io.milvus.param.index.GetIndexStateParam;
import io.milvus.param.partition.CreatePartitionParam;
import io.milvus.param.partition.DropPartitionParam;
import io.milvus.param.partition.GetPartitionStatisticsParam;
import io.milvus.param.partition.HasPartitionParam;
import io.milvus.param.partition.LoadPartitionsParam;
import io.milvus.param.partition.ReleasePartitionsParam;
import io.milvus.param.partition.ShowPartitionParam;
import org.apache.commons.collections4.CollectionUtils;
import org.apache.commons.collections4.MapUtils;
import org.apache.commons.lang3.StringUtils;
import org.slf4j.Logger;
import org.slf4j.LoggerFactory;

import java.lang.reflect.Field;
import java.util.ArrayList;
import java.util.Arrays;
import java.util.List;
import java.util.Map;
import java.util.Optional;
>>>>>>> 41c62b3a

public abstract class AbstractMilvusGrpcClient implements MilvusClient {

    private static final Logger logger = LoggerFactory.getLogger(AbstractMilvusGrpcClient.class);

    protected abstract MilvusServiceGrpc.MilvusServiceBlockingStub blockingStub();

    protected abstract MilvusServiceGrpc.MilvusServiceFutureStub futureStub();

    protected abstract boolean maybeAvailable();

    @Override
    public R<Boolean> hasCollection(HasCollectionParam requestParam) {
        if (checkServerConnection()) {
            return R.failed(R.Status.ConnectFailed);
        }

        // check whether if collection name is empty or not
        if (checkCollectionParam(requestParam)) {
            return R.failed(R.Status.ParamError);
        }

        HasCollectionRequest hasCollectionRequest = HasCollectionRequest.newBuilder()
                .setCollectionName(requestParam.getCollectionName())
                .build();

        BoolResponse response;
        try {
            response = blockingStub().hasCollection(hasCollectionRequest);
            if (response.getStatus().getErrorCode() == ErrorCode.Success) {
                logInfo("Has collection check successfully!\n{}", requestParam.toString());
                Boolean aBoolean = Optional.ofNullable(response)
                        .map(BoolResponse::getValue)
                        .orElse(false);
                return R.success(aBoolean);
            } else {
                return R.failed(R.Status.valueOf(response.getStatus().getErrorCode().getNumber()));
            }

        } catch (StatusRuntimeException e) {
            logger.error("[milvus] hasCollection:{} request error: {}", requestParam.getCollectionName(), e.getMessage());
            return R.failed(e);
        }

    }


    @Override
    public R<RpcStatus> createCollection(CreateCollectionParam requestParam) {
        if (checkServerConnection()) {
            return R.failed(R.Status.ConnectFailed);
        }

        // Check whether the parameters are correct or not
        if (requestParam == null || StringUtils.isBlank(requestParam.getCollectionName())
                || requestParam.getShardsNum() <= 0
                || requestParam.getFieldTypes().length == 0) {
            return R.failed(R.Status.ParamError);
        }

        // Construct CollectionSchema Params
        CollectionSchema.Builder collectionSchemaBuilder = CollectionSchema.newBuilder();
        collectionSchemaBuilder.setName(requestParam.getCollectionName())
                               .setDescription(requestParam.getDescription());


        for (FieldType fieldType : requestParam.getFieldTypes()) {
            FieldSchema.Builder fieldSchemaBuilder = FieldSchema.newBuilder()
                    .setFieldID(fieldType.getFieldID())
                    .setName(fieldType.getName())
                    .setIsPrimaryKey(fieldType.isPrimaryKey())
                    .setDescription(fieldType.getDescription())
                    .setDataType(fieldType.getDataType())
                    .setAutoID(fieldType.isAutoID());

            // assemble typeParams for CollectionSchema
            List<KeyValuePair> typeParamsList = assembleKvPair(fieldType.getTypeParams());
            if (CollectionUtils.isNotEmpty(typeParamsList)) {
                typeParamsList.forEach(fieldSchemaBuilder::addTypeParams);
            }

            // assemble indexParams for CollectionSchema
            List<KeyValuePair> indexParamsList = assembleKvPair(fieldType.getIndexParams());
            if (CollectionUtils.isNotEmpty(indexParamsList)) {
                indexParamsList.forEach(fieldSchemaBuilder::addIndexParams);
            }

            collectionSchemaBuilder.addFields(fieldSchemaBuilder.build());
        }

        // Construct CreateCollectionRequest
        CreateCollectionRequest createCollectionRequest = CreateCollectionRequest.newBuilder()
                .setCollectionName(requestParam.getCollectionName())
                .setShardsNum(requestParam.getShardsNum())
                .setSchema(collectionSchemaBuilder.build().toByteString())
                .build();

        Status response;

        try {
            response = blockingStub().createCollection(createCollectionRequest);

            if (response.getErrorCode() == ErrorCode.Success) {
                logInfo("Created collection successfully!\n{}", requestParam.toString());
                return R.success(new RpcStatus(RpcStatus.SUCCESS_MSG));
            } else {
                return R.failed(R.Status.valueOf(response.getErrorCode().getNumber()));
            }
        } catch (StatusRuntimeException e) {
            logError("createCollection RPC failed:\n{}", e.getStatus().toString());
            return R.failed(e);
        }
    }

    @Override
    public R<RpcStatus> dropCollection(DropCollectionParam requestParam) {
        if (checkServerConnection()) {
            return R.failed(R.Status.ConnectFailed);
        }

        // check whether if collection name is empty or not
        if (checkCollectionParam(requestParam)) {
            return R.failed(R.Status.ParamError);
        }

        DropCollectionRequest dropCollectionRequest = DropCollectionRequest.newBuilder()
                .setCollectionName(requestParam.getCollectionName())
                .build();

        Status response;
        try {
            response = blockingStub().dropCollection(dropCollectionRequest);
            if (response.getErrorCode() == ErrorCode.Success) {
                logInfo("Drop collection successfully!\n{}", requestParam.toString());
                return R.success(new RpcStatus(RpcStatus.SUCCESS_MSG));
            } else {
                return R.failed(R.Status.valueOf(response.getErrorCode().getNumber()));
            }
        } catch (StatusRuntimeException e) {
            logError("dropCollectionRequest RPC failed:\n{}", e.getStatus().toString());
            return R.failed(e);
        }
    }


    @Override
    public R<RpcStatus> loadCollection(LoadCollectionParam requestParam) {
        if (checkServerConnection()) {
            return R.failed(R.Status.ConnectFailed);
        }

        // check whether if collection name is empty or not
        if (checkCollectionParam(requestParam)) {
            return R.failed(R.Status.ParamError);
        }

        LoadCollectionRequest loadCollectionRequest = LoadCollectionRequest.newBuilder()
                .setCollectionName(requestParam.getCollectionName())
                .build();

        Status response;
        try {
            response = blockingStub().loadCollection(loadCollectionRequest);

            if (response.getErrorCode() == ErrorCode.Success) {
                logInfo("Load collection successfully!\n{}", requestParam.toString());
                return R.success(new RpcStatus(RpcStatus.SUCCESS_MSG));
            } else {
                return R.failed(R.Status.valueOf(response.getErrorCode().getNumber()));
            }
        } catch (StatusRuntimeException e) {
            logError("loadCollectionRequest RPC failed:\n{}", e.getStatus().toString());
            return R.failed(e);
        }
    }

    @Override
    public R<RpcStatus> releaseCollection(ReleaseCollectionParam requestParam) {
        if (checkServerConnection()) {
            return R.failed(R.Status.ConnectFailed);
        }

        // check whether if collection name is empty or not
        if (checkCollectionParam(requestParam)) {
            return R.failed(R.Status.ParamError);
        }

        ReleaseCollectionRequest releaseCollectionRequest = ReleaseCollectionRequest.newBuilder()
                .setCollectionName(requestParam.getCollectionName())
                .build();

        Status response;
        try {
            response = blockingStub().releaseCollection(releaseCollectionRequest);

            if (response.getErrorCode() == ErrorCode.Success) {
                logInfo("Release collection successfully!\n{}", requestParam.toString());
                return R.success(new RpcStatus(RpcStatus.SUCCESS_MSG));
            } else {
                return R.failed(R.Status.valueOf(response.getErrorCode().getNumber()));
            }
        } catch (StatusRuntimeException e) {
            logError("releaseCollectionRequest RPC failed:\n{}", e.getStatus().toString());
            return R.failed(e);
        }

    }

    @Override
    public R<DescribeCollectionResponse> describeCollection(DescribeCollectionParam requestParam) {
        if (checkServerConnection()) {
            return R.failed(R.Status.ConnectFailed);
        }

        // check whether if collection name is empty or not
        if (checkCollectionParam(requestParam)) {
            return R.failed(R.Status.ParamError);
        }

        DescribeCollectionRequest describeCollectionRequest = DescribeCollectionRequest.newBuilder()
                .setCollectionName(requestParam.getCollectionName())
                .build();

        DescribeCollectionResponse response;
        try {
            response = blockingStub().describeCollection(describeCollectionRequest);

            if (response.getStatus().getErrorCode() == ErrorCode.Success) {
                logInfo("Describe collection successfully!\n{}", requestParam.toString());
                return R.success(response);
            } else {
                return R.failed(R.Status.valueOf(response.getStatus().getErrorCode().getNumber()));
            }
        } catch (StatusRuntimeException e) {
            logError("describeCollectionRequest RPC failed:\n{}", e.getStatus().toString());
            return R.failed(e);
        }
    }

    @Override
    public R<GetCollectionStatisticsResponse> getCollectionStatistics(GetCollectionStatisticsParam requestParam) {
        if (checkServerConnection()) {
            return R.failed(R.Status.ConnectFailed);
        }

        // check whether if collection name is empty or not
        if (checkCollectionParam(requestParam)) {
            return R.failed(R.Status.ParamError);
        }

        GetCollectionStatisticsRequest getCollectionStatisticsRequest = GetCollectionStatisticsRequest.newBuilder()
                .setCollectionName(requestParam.getCollectionName())
                .build();

        GetCollectionStatisticsResponse response;
        try {
            response = blockingStub().getCollectionStatistics(getCollectionStatisticsRequest);

            if (response.getStatus().getErrorCode() == ErrorCode.Success) {
                logInfo("Get collection statistics successfully!\n{}", requestParam.toString());
                return R.success(response);
            } else {
                return R.failed(R.Status.valueOf(response.getStatus().getErrorCode().getNumber()));
            }
        } catch (StatusRuntimeException e) {
            logError("getCollectionStatisticsRequest RPC failed:\n{}", e.getStatus().toString());
            return R.failed(e);
        }
    }

    @Override
    public R<ShowCollectionsResponse> showCollections(ShowCollectionParam requestParam) {
        if (checkServerConnection()) {
            return R.failed(R.Status.ConnectFailed);
        }
        ShowCollectionsRequest.Builder showCollectionRequestBuilder = ShowCollectionsRequest.newBuilder();

        String[] collectionNames = requestParam.getCollectionNames();
        if (collectionNames == null || collectionNames.length <= 0) {
            return R.failed(R.Status.ParamError);
        }

        // add collectionNames
        Arrays.stream(collectionNames).forEach(showCollectionRequestBuilder::addCollectionNames);

        ShowCollectionsRequest showCollectionsRequest = showCollectionRequestBuilder
                .setType(requestParam.getShowType()).build();

        ShowCollectionsResponse response;
        try {
            response = blockingStub().showCollections(showCollectionsRequest);

            if (response.getStatus().getErrorCode() == ErrorCode.Success) {
                logInfo("Show collection successfully!\n{}", requestParam.toString());
                return R.success(response);
            } else {
                return R.failed(R.Status.valueOf(response.getStatus().getErrorCode().getNumber()));
            }
        } catch (StatusRuntimeException e) {
            logError("showCollectionsRequest RPC failed:\n{}", e.getStatus().toString());
            return R.failed(e);
        }
    }

    @Override
    public R<RpcStatus> createPartition(CreatePartitionParam requestParam) {
        if (checkServerConnection()) {
            return R.failed(R.Status.ConnectFailed);
        }

        // check whether if collection name or partition name is empty or not
        if (checkPartitionParam(requestParam)) {
            return R.failed(R.Status.ParamError);
        }

        CreatePartitionRequest createPartitionRequest = CreatePartitionRequest.newBuilder()
                .setCollectionName(requestParam.getCollectionName())
                .setPartitionName(requestParam.getPartitionName())
                .build();

        Status response;
        try {
            response = blockingStub().createPartition(createPartitionRequest);

            if (response.getErrorCode() == ErrorCode.Success) {
                logInfo("Create partition successfully!\n{}", requestParam.toString());
                return R.success(new RpcStatus(RpcStatus.SUCCESS_MSG));
            } else {
                return R.failed(R.Status.valueOf(response.getErrorCode().getNumber()));
            }
        } catch (StatusRuntimeException e) {
            logError("createPartitionRequest RPC failed:\n{}", e.getStatus().toString());
            return R.failed(e);
        }
    }

    @Override
    public R<RpcStatus> dropPartition(DropPartitionParam requestParam) {
        if (checkServerConnection()) {
            return R.failed(R.Status.ConnectFailed);
        }

        // check whether if collection name or partition name is empty or not
        if (checkPartitionParam(requestParam)) {
            return R.failed(R.Status.ParamError);
        }

        DropPartitionRequest dropPartitionRequest = DropPartitionRequest.newBuilder()
                .setCollectionName(requestParam.getCollectionName())
                .setPartitionName(requestParam.getPartitionName())
                .build();

        Status response;
        try {
            response = blockingStub().dropPartition(dropPartitionRequest);

            if (response.getErrorCode() == ErrorCode.Success) {
                logInfo("Drop partition successfully!\n{}", requestParam.toString());
                return R.success(new RpcStatus(RpcStatus.SUCCESS_MSG));
            } else {
                return R.failed(R.Status.valueOf(response.getErrorCode().getNumber()));
            }
        } catch (StatusRuntimeException e) {
            logError("createPartitionRequest RPC failed:\n{}", e.getStatus().toString());
            return R.failed(e);
        }
    }

    @Override
    public R<Boolean> hasPartition(HasPartitionParam requestParam) {
        if (checkServerConnection()) {
            return R.failed(R.Status.ConnectFailed);
        }

        // check whether if collection name or partition name is empty or not
        if (checkPartitionParam(requestParam)) {
            return R.failed(R.Status.ParamError);
        }

        HasPartitionRequest hasPartitionRequest = HasPartitionRequest.newBuilder()
                .setCollectionName(requestParam.getCollectionName())
                .setPartitionName(requestParam.getPartitionName())
                .build();

        BoolResponse response;
        try {
            response = blockingStub().hasPartition(hasPartitionRequest);

            if (response.getStatus().getErrorCode() == ErrorCode.Success) {
                logInfo("HasPartition call successfully!\n{}", requestParam.toString());

                Boolean result = Optional.ofNullable(response)
                        .map(BoolResponse::getValue)
                        .orElse(false);

                return R.success(result);
            } else {
                return R.failed(R.Status.valueOf(response.getStatus().getErrorCode().getNumber()));
            }
        } catch (StatusRuntimeException e) {
            logError("hasPartitionRequest RPC failed:\n{}", e.getStatus().toString());
            return R.failed(e);
        }
    }

    @Override
    public R<RpcStatus> loadPartitions(LoadPartitionsParam requestParam) {
        if (checkServerConnection()) {
            return R.failed(R.Status.ConnectFailed);
        }

        // check requestParam
        if (requestParam == null || StringUtils.isEmpty(requestParam.getCollectionName())
                || requestParam.getPartitionNames() == null
                || requestParam.getPartitionNames().length == 0) {
            return R.failed(R.Status.ParamError);
        }
        LoadPartitionsRequest.Builder loadPartitionsRequestBuilder = LoadPartitionsRequest.newBuilder();

        String[] partitionNames = requestParam.getPartitionNames();
        // add partitionNames
        Arrays.stream(partitionNames).forEach(loadPartitionsRequestBuilder::addPartitionNames);

        LoadPartitionsRequest loadPartitionsRequest = loadPartitionsRequestBuilder
                .setCollectionName(requestParam.getCollectionName()).build();

        Status response;
        try {
            response = blockingStub().loadPartitions(loadPartitionsRequest);

            if (response.getErrorCode() == ErrorCode.Success) {
                logInfo("Load partition successfully!\n{}", requestParam.toString());
                return R.success(new RpcStatus(RpcStatus.SUCCESS_MSG));
            } else {
                return R.failed(R.Status.valueOf(response.getErrorCode().getNumber()));
            }
        } catch (StatusRuntimeException e) {
            logError("loadPartitionsRequest RPC failed:\n{}", e.getStatus().toString());
            return R.failed(e);
        }
    }

    @Override
    public R<RpcStatus> releasePartitions(ReleasePartitionsParam requestParam) {
        if (checkServerConnection()) {
            return R.failed(R.Status.ConnectFailed);
        }

        // check requestParam
        if (requestParam == null || StringUtils.isEmpty(requestParam.getCollectionName())
                || requestParam.getPartitionNames() == null
                || requestParam.getPartitionNames().length == 0) {
            return R.failed(R.Status.ParamError);
        }

        ReleasePartitionsRequest.Builder releasePartitionsRequestBuilder = ReleasePartitionsRequest.newBuilder();

        String[] partitionNames = requestParam.getPartitionNames();
        // add partitionNames
        Arrays.stream(partitionNames).forEach(releasePartitionsRequestBuilder::addPartitionNames);

        ReleasePartitionsRequest releasePartitionsRequest = releasePartitionsRequestBuilder
                .setCollectionName(requestParam.getCollectionName()).build();

        Status response;
        try {
            response = blockingStub().releasePartitions(releasePartitionsRequest);

            if (response.getErrorCode() == ErrorCode.Success) {
                logInfo("Release partition successfully!\n{}", requestParam.toString());
                return R.success(new RpcStatus(RpcStatus.SUCCESS_MSG));
            } else {
                return R.failed(R.Status.valueOf(response.getErrorCode().getNumber()));
            }
        } catch (StatusRuntimeException e) {
            logError("releasePartitionsRequest RPC failed:\n{}", e.getStatus().toString());
            return R.failed(e);
        }
    }

    @Override
    public R<GetPartitionStatisticsResponse> getPartitionStatistics(GetPartitionStatisticsParam requestParam) {
        if (checkServerConnection()) {
            return R.failed(R.Status.ConnectFailed);
        }

        // check whether if collection name or partition name is empty or not
        if (checkPartitionParam(requestParam)) {
            return R.failed(R.Status.ParamError);
        }

        GetPartitionStatisticsRequest getPartitionStatisticsRequest = GetPartitionStatisticsRequest.newBuilder()
                .setCollectionName(requestParam.getCollectionName())
                .setPartitionName(requestParam.getPartitionName())
                .build();

        GetPartitionStatisticsResponse response;
        try {
            response = blockingStub().getPartitionStatistics(getPartitionStatisticsRequest);

            if (response.getStatus().getErrorCode() == ErrorCode.Success) {
                logInfo("Get partition statistics successfully!\n{}", requestParam.toString());
                return R.success(response);
            } else {
                return R.failed(R.Status.valueOf(response.getStatus().getErrorCode().getNumber()));
            }
        } catch (StatusRuntimeException e) {
            logError("getPartitionStatisticsRequest RPC failed:\n{}", e.getStatus().toString());
            return R.failed(e);
        }
    }

    @Override
    public R<ShowPartitionsResponse> showPartitions(ShowPartitionParam requestParam) {
        if (checkServerConnection()) {
            return R.failed(R.Status.ConnectFailed);
        }

        if (checkCollectionParam(requestParam)) {
            return R.failed(R.Status.ParamError);
        }

        ShowPartitionsRequest showPartitionsRequest = ShowPartitionsRequest.newBuilder()
                .setCollectionName(requestParam.getCollectionName())
                .build();

        ShowPartitionsResponse response;
        try {
            response = blockingStub().showPartitions(showPartitionsRequest);

            if (response.getStatus().getErrorCode() == ErrorCode.Success) {
                logInfo("Show partition successfully!\n{}", requestParam.toString());
                return R.success(response);
            } else {
                return R.failed(R.Status.valueOf(response.getStatus().getErrorCode().getNumber()));
            }
        } catch (StatusRuntimeException e) {
            logError("showPartitionsRequest RPC failed:\n{}", e.getStatus().toString());
            return R.failed(e);
        }
    }

    @Override
    public R<RpcStatus> createIndex(CreateIndexParam requestParam) {
        if (checkServerConnection()) {
            return R.failed(R.Status.ConnectFailed);
        }

        // check whether if create index param is valid or not
        if (requestParam == null || StringUtils.isEmpty(requestParam.getCollectionName())
                || StringUtils.isEmpty(requestParam.getFieldName())
                || MapUtils.isEmpty(requestParam.getExtraParam())) {
            return R.failed(R.Status.ParamError);
        }

        CreateIndexRequest.Builder createIndexRequestBuilder = CreateIndexRequest.newBuilder();
        List<KeyValuePair> extraParamList = assembleKvPair(requestParam.getExtraParam());

        if (CollectionUtils.isNotEmpty(extraParamList)) {
            extraParamList.forEach(createIndexRequestBuilder::addExtraParams);
        }

        CreateIndexRequest createIndexRequest = createIndexRequestBuilder.setCollectionName(requestParam.getCollectionName())
                .setFieldName(requestParam.getFieldName()).build();

        Status response;
        try {
            response = blockingStub().createIndex(createIndexRequest);

            if (response.getErrorCode() == ErrorCode.Success) {
                logInfo("Create index successfully!\n{}", requestParam.toString());
                return R.success(new RpcStatus(RpcStatus.SUCCESS_MSG));
            } else {
                return R.failed(R.Status.valueOf(response.getErrorCode().getNumber()));
            }
        } catch (StatusRuntimeException e) {
            logError("createIndex RPC failed:\n{}", e.getStatus().toString());
            return R.failed(e);
        }
    }

    @Override
    public R<RpcStatus> dropIndex(DropIndexParam requestParam) {
        if (checkServerConnection()) {
            return R.failed(R.Status.ConnectFailed);
        }

        if (checkIndexParam(requestParam)) {
            return R.failed(R.Status.ParamError);
        }

        DropIndexRequest dropIndexRequest = DropIndexRequest.newBuilder()
                .setCollectionName(requestParam.getCollectionName())
                .setFieldName(requestParam.getFieldName())
                .build();

        Status response;
        try {
            response = blockingStub().dropIndex(dropIndexRequest);

            if (response.getErrorCode() == ErrorCode.Success) {
                logInfo("Drop index successfully!\n{}", requestParam.toString());
                return R.success(new RpcStatus(RpcStatus.SUCCESS_MSG));
            } else {
                return R.failed(R.Status.valueOf(response.getErrorCode().getNumber()));
            }
        } catch (StatusRuntimeException e) {
            logError("dropIndex RPC failed:\n{}", e.getStatus().toString());
            return R.failed(e);
        }
    }

    @Override
    public R<DescribeIndexResponse> describeIndex(DescribeIndexParam requestParam) {
        if (checkServerConnection()) {
            return R.failed(R.Status.ConnectFailed);
        }

        if (checkIndexParam(requestParam)) {
            return R.failed(R.Status.ParamError);
        }

        DescribeIndexRequest describeIndexRequest = DescribeIndexRequest.newBuilder()
                .setCollectionName(requestParam.getCollectionName())
                .setFieldName(requestParam.getFieldName())
                .build();

        DescribeIndexResponse response;
        try {
            response = blockingStub().describeIndex(describeIndexRequest);

            if (response.getStatus().getErrorCode() == ErrorCode.Success) {
                logInfo("Describe index successfully!\n{}", requestParam.toString());
                return R.success(response);
            } else {
                return R.failed(R.Status.valueOf(response.getStatus().getErrorCode().getNumber()));
            }
        } catch (StatusRuntimeException e) {
            logError("describeIndex RPC failed:\n{}", e.getStatus().toString());
            return R.failed(e);
        }
    }

    @Override
    public R<GetIndexStateResponse> getIndexState(GetIndexStateParam requestParam) {
        if (checkServerConnection()) {
            return R.failed(R.Status.ConnectFailed);
        }

        if (checkIndexParam(requestParam)) {
            return R.failed(R.Status.ParamError);
        }

<<<<<<< HEAD
        return R.success(aBoolean);
    }

    @Override
    public R<FlushResponse> flush(String collectionName, String dbName) {
        return flush(Collections.singletonList(collectionName), dbName);
    }

    @Override
    public R<FlushResponse> flush(String collectionName) {
        return flush(Collections.singletonList(collectionName), "");

    }

    @Override
    public R<FlushResponse> flush(List<String> collectionNames) {
        return flush(collectionNames, "");

    }

    @Override
    public R<FlushResponse> flush(List<String> collectionNames, String dbName) {
        MsgBase msgBase = MsgBase.newBuilder().setMsgType(MsgType.Flush).build();
        FlushRequest.Builder builder = FlushRequest.newBuilder().setBase(msgBase).setDbName(dbName);
        collectionNames.forEach(builder::addCollectionNames);
        FlushRequest flushRequest = builder.build();
        FlushResponse flush = null;
        try {
            flush = blockingStub().flush(flushRequest);
        } catch (Exception e) {
            return R.failed(e);
        }
        return R.success(flush);
    }

    @Override
    public R<MutationResult> delete(DeleteParam deleteParam) {

        DeleteRequest deleteRequest = DeleteRequest.newBuilder()
                .setBase(MsgBase.newBuilder().setMsgType(MsgType.Delete).build())
                .setCollectionName(deleteParam.getCollectionName())
                .setPartitionName(deleteParam.getPartitionName())
                .setExpr(deleteParam.getExpr())
                .build();

        MutationResult delete = null;
        try {
            delete = blockingStub().delete(deleteRequest);
        } catch (Exception e) {
            return R.failed(e);
        }
        return R.success(delete);
    }

    @Override
    public R<MutationResult> insert(InsertParam insertParam) {
        //check params : two steps
        // 1、check sdk incoming params
        String collectionName = insertParam.getCollectionName();
        String partitionName = insertParam.getPartitionName();
        int fieldNum = insertParam.getFieldNum();
        List<String> fieldNames = insertParam.getFieldNames();
        List<DataType> dataTypes = insertParam.getDataTypes();
        List<List<?>> fieldValues = insertParam.getFieldValues();
        Integer filedNameSize = Optional.ofNullable(fieldNames).map(List::size).orElse(0);
        Integer dTypeSize = Optional.ofNullable(dataTypes).map(List::size).orElse(0);
        int fieldValueSize = Optional.ofNullable(fieldValues).map(List::size).orElse(0);
        if (fieldNum != fieldValueSize || fieldNum != filedNameSize || fieldNum != dTypeSize) {
            throw new ParamException(String.format("input field size is %s,input fieldNameSize is %s, " +
                    "inputValueSize is %s, input DataTypeSize is %s", fieldNum, filedNameSize, fieldValueSize, dTypeSize));
        }

        //2、need to DDL request to get collection meta schema and check vector dim;
        // whether the collection schema needs to be cached locally todo throw params detail exception
        assert fieldValues != null;
        int numRow = fieldValues.get(0).size();

        //3、gen insert request
        MsgBase msgBase = MsgBase.newBuilder().setMsgType(MsgType.Insert).build();
        InsertRequest.Builder insertBuilder = InsertRequest.newBuilder()
                .setCollectionName(collectionName)
                .setPartitionName(partitionName)
                .setBase(msgBase)
                .setNumRows(numRow);

        // gen fieldData
        for (int i = 0; i < fieldNum; i++) {
            insertBuilder.addFieldsData(genFieldData(fieldNames.get(i), dataTypes.get(i), fieldValues.get(i)));
        }

        InsertRequest insertRequest = insertBuilder.build();
        MutationResult insert = null;
        try {
            insert = blockingStub().insert(insertRequest);
        } catch (Exception e) {
            R.failed(e);
        }
        return R.success(insert);

    }

    @Override
    public R<SearchResults> search(SearchParam searchParam) {
        SearchRequest.Builder builder = SearchRequest.newBuilder()
                .setDbName(searchParam.getDbName())
                .setCollectionName(searchParam.getCollectionName());
        if (!searchParam.getPartitionNames().isEmpty()) {
            searchParam.getPartitionNames().forEach(builder::addPartitionNames);
        }

        List<List<Float>> vectors = searchParam.getVectors();
        List<ByteString> byteStrings = vectors.stream().map(vector -> {
            ByteBuffer allocate1 = ByteBuffer.allocate(4 * vector.size());
            vector.forEach(allocate1::putFloat);
            byte[] array = allocate1.array();
            return ByteString.copyFrom(array);
        }).collect(Collectors.toList());


        // this value $0 from python client: pymilvus.client.prepare line 602
        PlaceholderValue.Builder pldBuilder = PlaceholderValue.newBuilder()
                .setTag(Constant.vectorTag)
                .setType(PlaceholderType.FloatVector);
        byteStrings.forEach(pldBuilder::addValues);

        PlaceholderGroup placeholderGroup = PlaceholderGroup.newBuilder()
                .addPlaceholders(pldBuilder.build())
                .build();

        builder.setPlaceholderGroup(placeholderGroup.toByteString());

        builder.addSearchParams(
                        KeyValuePair.newBuilder()
                                .setKey(Constant.vectorFiled)
                                .setValue(searchParam.getVectorFieldName())
                                .build())
                .addSearchParams(
                        KeyValuePair.newBuilder()
                                .setKey(Constant.topK)
                                .setValue(String.valueOf(searchParam.getTopK()))
                                .build())
                .addSearchParams(
                        KeyValuePair.newBuilder()
                                .setKey(Constant.metricType)
                                .setValue(searchParam.getMetricType().name())
                                .build());

        if (!searchParam.getParams().isEmpty() && null != searchParam.getParams().get(Constant.parmas)
                && !searchParam.getParams().get(Constant.parmas).isEmpty()) {
            builder.addSearchParams(
                    KeyValuePair.newBuilder()
                            .setKey(Constant.parmas)
                            .setValue(searchParam.getParams().get(Constant.parmas))
                            .build());
        }

        if (!searchParam.getOutFields().isEmpty()) {
            searchParam.getOutFields().forEach(builder::addOutputFields);
        }

        builder.setDslType(searchParam.getDslType());
        if (searchParam.getDsl() == null || searchParam.getDsl().isEmpty()) {
            builder.setDsl(searchParam.getDsl());
        }

        SearchRequest searchRequest = builder.build();


        SearchResults search;
        try {
            search = this.blockingStub().search(searchRequest);
        } catch (Exception e) {
            logger.error("[milvus] search rpc request error:{}", e.getMessage());
            return R.failed(e);
        }

        return R.success(search);
    }

    @Override
    public R<QueryResults> query(QueryParam queryParam) {
        QueryRequest queryRequest = QueryRequest.newBuilder()
                .setDbName(queryParam.getDbName())
                .setCollectionName(queryParam.getCollectionName())
                .addAllPartitionNames(queryParam.getPartitionNames())
                .addAllOutputFields(queryParam.getOutFields())
                .setExpr(queryParam.getExpr())
                .build();

        QueryResults query;
        try {
            query = this.blockingStub().query(queryRequest);
        } catch (Exception e) {
            e.printStackTrace();
            return R.failed(e);
        }
        return R.success(query);
=======
        GetIndexStateRequest getIndexStateRequest = GetIndexStateRequest.newBuilder()
                .setCollectionName(requestParam.getCollectionName())
                .setFieldName(requestParam.getFieldName())
                .build();

        GetIndexStateResponse response;

        try {
            response = blockingStub().getIndexState(getIndexStateRequest);

            if (response.getStatus().getErrorCode() == ErrorCode.Success) {
                logInfo("Get index state successfully!\n{}", requestParam.toString());
                return R.success(response);
            } else {
                return R.failed(R.Status.valueOf(response.getStatus().getErrorCode().getNumber()));
            }
        } catch (StatusRuntimeException e) {
            logError("getIndexState RPC failed:\n{}", e.getStatus().toString());
            return R.failed(e);
        }
    }

    @Override
    public R<GetIndexBuildProgressResponse> getIndexBuildProgress(GetIndexBuildProgressParam requestParam) {
        if (checkServerConnection()) {
            return R.failed(R.Status.ConnectFailed);
        }

        // indexName is required in this rpc
        if (checkIndexParam(requestParam) || StringUtils.isEmpty(requestParam.getIndexName())) {
            return R.failed(R.Status.ParamError);
        }

        GetIndexBuildProgressRequest getIndexBuildProgressRequest = GetIndexBuildProgressRequest.newBuilder()
                .setCollectionName(requestParam.getCollectionName())
                .setFieldName(requestParam.getFieldName())
                .setIndexName(requestParam.getIndexName())
                .build();

        GetIndexBuildProgressResponse response;

        try {
            response = blockingStub().getIndexBuildProgress(getIndexBuildProgressRequest);

            if (response.getStatus().getErrorCode() == ErrorCode.Success) {
                logInfo("Get index build progress successfully!\n{}", requestParam.toString());
                return R.success(response);
            } else {
                return R.failed(R.Status.valueOf(response.getStatus().getErrorCode().getNumber()));
            }
        } catch (StatusRuntimeException e) {
            logError("getIndexBuildProgress RPC failed:\n{}", e.getStatus().toString());
            return R.failed(e);
        }
    }

    private <T> boolean checkCollectionParam(T requestParam) {
        Class<?> clazz = requestParam.getClass();
        try {
            Field collectionNameField = clazz.getDeclaredField("collectionName");
            collectionNameField.setAccessible(true);
            String collectionName = (String) collectionNameField.get(requestParam);
            // if collectionName is empty, return true, else return false
            return StringUtils.isEmpty(collectionName);
        } catch (Exception e) {
            logError("checkCollectionParam failed:\n{}", e.getMessage());
            return true;
        }
    }

    private <T> boolean checkPartitionParam(T requestParam) {
        Class<?> clazz = requestParam.getClass();
        try {
            Field collectionNameField = clazz.getDeclaredField("collectionName");
            collectionNameField.setAccessible(true);
            String collectionName = (String) collectionNameField.get(requestParam);

            Field partitionNameField = clazz.getDeclaredField("partitionName");
            partitionNameField.setAccessible(true);
            String partitionName = (String) partitionNameField.get(requestParam);

            // if collectionName or partitionName is empty, return true, else return false
            return (StringUtils.isEmpty(collectionName) || StringUtils.isEmpty(partitionName));
        } catch (Exception e) {
            // if param check failed, return true
            return true;
        }
    }

    private <T> boolean checkIndexParam(T requestParam) {
        Class<?> clazz = requestParam.getClass();
        try {
            Field collectionNameField = clazz.getDeclaredField("collectionName");
            collectionNameField.setAccessible(true);
            String collectionName = (String) collectionNameField.get(requestParam);

            Field fieldNameField = clazz.getDeclaredField("fieldName");
            fieldNameField.setAccessible(true);
            String fieldName = (String) fieldNameField.get(requestParam);
            // if collectionName or fieldName is empty, return true, else return false
            return (StringUtils.isEmpty(collectionName) || StringUtils.isEmpty(fieldName));
        } catch (Exception e) {
            // if param check failed, return true
            return true;
        }
    }

    private boolean checkServerConnection() {
        if (!maybeAvailable()) {
            logWarning("You are not connected to Milvus server");
            return true;
        }
        return false;
    }

    private List<KeyValuePair> assembleKvPair(Map<String, String> sourceMap) {
        List<KeyValuePair> result = new ArrayList<>();
        if (MapUtils.isNotEmpty(sourceMap)) {
            sourceMap.forEach((key, value) -> {
                KeyValuePair kv = KeyValuePair.newBuilder()
                        .setKey(key)
                        .setValue(value).build();
                result.add(kv);
            });
        }
        return result;
    }

    ///////////////////// Log Functions//////////////////////

    private void logInfo(String msg, Object... params) {
        logger.info(msg, params);
    }

    private void logWarning(String msg, Object... params) {
        logger.warn(msg, params);
    }

    private void logError(String msg, Object... params) {
        logger.error(msg, params);
>>>>>>> 41c62b3a
    }

    @Override
    public R<CalcDistanceResults> calcDistance(CalcDistanceParam calcDistanceParam) {
        List<Float> vector1 = calcDistanceParam.getVector1();
        List<Float> vector2 = calcDistanceParam.getVector2();

        CalcDistanceRequest calcDistanceRequest = CalcDistanceRequest.newBuilder()
                .setOpLeft(
                        VectorsArray.newBuilder()
                                .setDataArray(
                                        VectorField.newBuilder()
                                                .setFloatVector(
                                                        FloatArray.newBuilder()
                                                                .addAllData(vector1)
                                                                .build())
                                                .setDim(vector1.size())
                                                .build()
                                )
                                .build()
                )
                .setOpRight(
                        VectorsArray.newBuilder()
                                .setDataArray(
                                        VectorField.newBuilder()
                                                .setFloatVector(
                                                        FloatArray.newBuilder()
                                                                .addAllData(vector2)
                                                                .build())
                                                .setDim(vector2.size())
                                                .build()
                                )
                                .build()
                )
                .addParams(
                        KeyValuePair.newBuilder()
                                .setKey("metric")
                                .setValue(calcDistanceParam.getMetricType().name())
                                .build()
                )
                .build();
        CalcDistanceResults calcDistanceResults;
        try {
            calcDistanceResults = blockingStub().calcDistance(calcDistanceRequest);
        } catch (Exception e) {
            logger.error("[milvus] calDistance rpc request error:{}", e.getMessage());
            return R.failed(e);
        }
        return R.success(calcDistanceResults);
    }

    private FieldData genFieldData(String fieldName, DataType dataType, List<?> objects) {
        if (objects == null) {
            throw new ParamException("params is null");
        }
        FieldData.Builder builder = FieldData.newBuilder();
        if (vectorDataType.contains(dataType)) {
            if (dataType == DataType.FloatVector) {
                List<Float> floats = new ArrayList<>();
                // 每个object是个list
                for (Object object : objects) {
                    if (object instanceof List) {
                        List list = (List) object;
                        list.forEach(o -> floats.add((Float) o));
                    } else {
                        throw new ParamException("vectors should be legal");
                    }
                }
                int dim = floats.size() / objects.size();
                FloatArray floatArray = FloatArray.newBuilder().addAllData(floats).build();
                VectorField vectorField = VectorField.newBuilder().setDim(dim).setFloatVector(floatArray).build();
                return builder.setFieldName(fieldName).setType(DataType.FloatVector).setVectors(vectorField).build();
            } else if (dataType == DataType.BinaryVector) {
                List<ByteBuffer> bytes = objects.stream().map(p -> (ByteBuffer) p).collect(Collectors.toList());
                ;
                ByteString byteString = ByteString.copyFrom((ByteBuffer) bytes);
                int dim = objects.size();
                VectorField vectorField = VectorField.newBuilder().setDim(dim).setBinaryVector(byteString).build();
                return builder.setFieldName(fieldName).setType(DataType.BinaryVector).setVectors(vectorField).build();
            }


        } else {
            switch (dataType) {
                case None:
                case UNRECOGNIZED:
                    throw new ParamException("not support this dataType:" + dataType);
                case Int64:
                case Int32:
                case Int16:
                    List<Long> longs = objects.stream().map(p -> (Long) p).collect(Collectors.toList());
                    LongArray longArray = LongArray.newBuilder().addAllData(longs).build();
                    ScalarField scalarField1 = ScalarField.newBuilder().setLongData(longArray).build();
                    return builder.setFieldName(fieldName).setType(dataType).setScalars(scalarField1).build();
                case Int8:
                    List<Integer> integers = objects.stream().map(p -> (Integer) p).collect(Collectors.toList());
                    IntArray intArray = IntArray.newBuilder().addAllData(integers).build();
                    ScalarField scalarField2 = ScalarField.newBuilder().setIntData(intArray).build();
                    return builder.setFieldName(fieldName).setType(dataType).setScalars(scalarField2).build();
                case Bool:
                    List<Boolean> booleans = objects.stream().map(p -> (Boolean) p).collect(Collectors.toList());
                    BoolArray boolArray = BoolArray.newBuilder().addAllData(booleans).build();
                    ScalarField scalarField3 = ScalarField.newBuilder().setBoolData(boolArray).build();
                    return builder.setFieldName(fieldName).setType(dataType).setScalars(scalarField3).build();
                case Float:
                    List<Float> floats = objects.stream().map(p -> (Float) p).collect(Collectors.toList());
                    FloatArray floatArray = FloatArray.newBuilder().addAllData(floats).build();
                    ScalarField scalarField4 = ScalarField.newBuilder().setFloatData(floatArray).build();
                    return builder.setFieldName(fieldName).setType(dataType).setScalars(scalarField4).build();
                case Double:
                    List<Double> doubles = objects.stream().map(p -> (Double) p).collect(Collectors.toList());
                    DoubleArray doubleArray = DoubleArray.newBuilder().addAllData(doubles).build();
                    ScalarField scalarField5 = ScalarField.newBuilder().setDoubleData(doubleArray).build();
                    return builder.setFieldName(fieldName).setType(dataType).setScalars(scalarField5).build();
                case String:
                    List<String> strings = objects.stream().map(p -> (String) p).collect(Collectors.toList());
                    StringArray stringArray = StringArray.newBuilder().addAllData(strings).build();
                    ScalarField scalarField6 = ScalarField.newBuilder().setStringData(stringArray).build();
                    return builder.setFieldName(fieldName).setType(dataType).setScalars(scalarField6).build();
            }
        }
        return null;
    }

    private static final Set<DataType> vectorDataType = new HashSet<DataType>() {{
        add(DataType.FloatVector);
        add(DataType.BinaryVector);
    }};
}<|MERGE_RESOLUTION|>--- conflicted
+++ resolved
@@ -2,7 +2,6 @@
 
 import com.google.protobuf.ByteString;
 import io.grpc.StatusRuntimeException;
-<<<<<<< HEAD
 import io.milvus.exception.ParamException;
 import io.milvus.grpc.*;
 import io.milvus.param.*;
@@ -12,7 +11,6 @@
 import java.nio.ByteBuffer;
 import java.util.*;
 import java.util.stream.Collectors;
-=======
 import io.milvus.grpc.BoolResponse;
 import io.milvus.grpc.CollectionSchema;
 import io.milvus.grpc.CreateCollectionRequest;
@@ -83,7 +81,6 @@
 import java.util.List;
 import java.util.Map;
 import java.util.Optional;
->>>>>>> 41c62b3a
 
 public abstract class AbstractMilvusGrpcClient implements MilvusClient {
 
@@ -727,19 +724,7 @@
         }
     }
 
-    @Override
-    public R<GetIndexStateResponse> getIndexState(GetIndexStateParam requestParam) {
-        if (checkServerConnection()) {
-            return R.failed(R.Status.ConnectFailed);
-        }
-
-        if (checkIndexParam(requestParam)) {
-            return R.failed(R.Status.ParamError);
-        }
-
-<<<<<<< HEAD
-        return R.success(aBoolean);
-    }
+
 
     @Override
     public R<FlushResponse> flush(String collectionName, String dbName) {
@@ -935,7 +920,18 @@
             return R.failed(e);
         }
         return R.success(query);
-=======
+    }
+    @Override
+    public R<GetIndexStateResponse> getIndexState(GetIndexStateParam requestParam) {
+        if (checkServerConnection()) {
+            return R.failed(R.Status.ConnectFailed);
+        }
+
+        if (checkIndexParam(requestParam)) {
+            return R.failed(R.Status.ParamError);
+        }
+
+
         GetIndexStateRequest getIndexStateRequest = GetIndexStateRequest.newBuilder()
                 .setCollectionName(requestParam.getCollectionName())
                 .setFieldName(requestParam.getFieldName())
@@ -1076,7 +1072,6 @@
 
     private void logError(String msg, Object... params) {
         logger.error(msg, params);
->>>>>>> 41c62b3a
     }
 
     @Override

--- conflicted
+++ resolved
@@ -67,10 +67,7 @@
         <grpc.version>1.38.0</grpc.version>
         <protobuf.version>3.12.0</protobuf.version>
         <protoc.version>3.12.0</protoc.version>
-<<<<<<< HEAD
-=======
         <commons-collections4.version>4.3</commons-collections4.version>
->>>>>>> 41c62b3a
         <maven.compiler.source>1.8</maven.compiler.source>
         <maven.compiler.target>1.8</maven.compiler.target>
     </properties>
@@ -131,14 +128,11 @@
             <version>1.6</version>
         </dependency>
         <dependency>
-<<<<<<< HEAD
-=======
             <groupId>org.apache.commons</groupId>
             <artifactId>commons-collections4</artifactId>
             <version>${commons-collections4.version}</version>
         </dependency>
         <dependency>
->>>>>>> 41c62b3a
             <groupId>org.json</groupId>
             <artifactId>json</artifactId>
             <version>20190722</version>

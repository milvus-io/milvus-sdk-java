--- conflicted
+++ resolved
@@ -38,11 +38,7 @@
     partition = "partition_" + MathUtil.getRandomString(10);
   }
 
-<<<<<<< HEAD
-  @AfterClass(description = "delete partition after test")
-=======
   @AfterClass(description = "delete partition after test",alwaysRun = true)
->>>>>>> 00fd46c6
   public void deleteCollection() {
     milvusClient.dropCollection(
         DropCollectionParam.newBuilder().withCollectionName(collection).build());

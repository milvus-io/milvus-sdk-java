--- conflicted
+++ resolved
@@ -1,21 +1,15 @@
 package com.zilliz.milvustest.partition;
 
 import com.zilliz.milvustest.common.BaseTest;
-<<<<<<< HEAD
-=======
 import com.zilliz.milvustest.common.CommonData;
->>>>>>> 00fd46c6
 import com.zilliz.milvustest.common.CommonFunction;
 import com.zilliz.milvustest.util.MathUtil;
 import io.milvus.grpc.QueryResults;
 import io.milvus.param.R;
 import io.milvus.param.RpcStatus;
 import io.milvus.param.collection.DropCollectionParam;
-<<<<<<< HEAD
-=======
 import io.milvus.param.collection.LoadCollectionParam;
 import io.milvus.param.collection.ReleaseCollectionParam;
->>>>>>> 00fd46c6
 import io.milvus.param.dml.QueryParam;
 import io.milvus.param.partition.CreatePartitionParam;
 import io.milvus.param.partition.DropPartitionParam;
@@ -119,8 +113,6 @@
             .getException()
             .getMessage()
             .contains("partitionID of partitionName:NonexistentPartition can not be find"));
-<<<<<<< HEAD
-=======
   }
 
   @Severity(SeverityLevel.NORMAL)
@@ -143,6 +135,5 @@
             ReleaseCollectionParam.newBuilder()
                     .withCollectionName(CommonData.defaultCollection)
                     .build());
->>>>>>> 00fd46c6
   }
 }